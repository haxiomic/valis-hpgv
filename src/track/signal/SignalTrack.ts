import { SignalTrackModel } from "./SignalTrackModel";
import { SignalTilePayload, SignalTileLoader } from "./SignalTileLoader";
import { ShaderTrack, ShaderTile } from "../ShaderTrack";
import { Axis } from "../../ui/Axis";
import { SharedResources } from "engine/SharedResources";
import GPUDevice, { AttributeType, GPUTexture } from "engine/rendering/GPUDevice";
import { DrawMode, DrawContext } from "engine/rendering/Renderer";
import { Tile, TileState } from "../TileLoader";
import { AxisPointer, AxisPointerStyle, HighlightPointer, HighlightStyle } from "../TrackObject";
import { Text, Scalar } from "engine";
import { OpenSansRegular } from "../../ui";
import Animator from "../../Animator";
import { Shaders } from "../../Shaders";
import TrackModel from "../TrackModel";
import { StyleProxy } from "../../ui/util/StyleProxy";

export class SignalTrack<Model extends TrackModel = SignalTrackModel> extends ShaderTrack<Model, SignalTileLoader, SignalTilePayload> {

    autoScale = true;
    autoScaleDelay_ms = 300;

    get displayScale() {
        return this._displayScale;
    }

    set displayScale(value: number) {
        this._displayScale = value;
        this.yAxis.setRange(0, 1 / value);
        this.updateAxisPointerSample();
    }

    protected yAxis: Axis;

    protected signalReading: Text;
    protected yAxisPointer: AxisPointer;
    protected highlightPointer: HighlightPointer;

    readonly signalReadingSnapX = true;
    protected showSignalReading = true;

    protected _displayScale = 1;

    protected sharedState = {
        track: (null as SignalTrack<Model>),
        signalColor: [0.0, 1.0, 0.0],
    }

    constructor(model: Model) {
        super(model, SignalTile);

        this.sharedState.track = this;

        this.yAxis = new Axis({
            x0: 0,
            x1: 1.0,
            align: 'left',
            invert: true,
            clip: false,
            fontSizePx: 10,
            tickSpacingPx: 15,
            color: [1, 1, 1, 1],
        });
        this.yAxis.x = 5;
        this.yAxis.w = 25;
        this.yAxis.h = 0;
        this.yAxis.relativeH = 1;
        this.yAxis.z = 2;
        this.yAxis.mask = this;
        this.add(this.yAxis);

        this.signalReading = new Text(OpenSansRegular, '', 13, [1, 1, 1, 1]);
        this.signalReading.render = false;
        this.signalReading.x = -20;
        this.signalReading.y = -5;
        this.signalReading.originX = -1;
        this.signalReading.originY = -1;
        this.signalReading.relativeX = 1;
        this.signalReading.z = 3;
        this.signalReading.opacity = 0.6;
        this.signalReading.mask = this;

        if (this.signalReadingSnapX) {
            this.signalReading.originX = 0;
            this.signalReading.x = 10;
        }

        // y-positioning handled in setSignalReading
        this.add(this.signalReading);

        this.yAxisPointer = new AxisPointer(AxisPointerStyle.Secondary, this.activeAxisPointerColor, this.secondaryAxisPointerColor, 'y');
        this.yAxisPointer.render = false;
        this.yAxisPointer.x = 0;
        this.yAxisPointer.y = 0;
        this.yAxisPointer.z = 2;
        // this.yAxisPointer.opacity = 0.3;
        this.yAxisPointer.mask = this;
        this.add(this.yAxisPointer);
<<<<<<< HEAD
        
        this.highlightPointer = new HighlightPointer(HighlightStyle.Secondary, [0.2, 0.2, 0.2, 0], [0.2, 0.2, 0.2, 0], 'x');
        this.highlightPointer.render = true;
        this.highlightPointer.x = 0.5;
        this.highlightPointer.y = 0;
        this.highlightPointer.z = 2;
        this.highlightPointer.mask = this;
        this.add(this.highlightPointer);
        
=======

        if (model.color != null) {
            this.sharedState.signalColor = model.color;
        }

        if (model.autoScale != null) {
            this.autoScale = model.autoScale;
        }

        if (model.scale != null) {
            this.displayScale = model.scale;
        }

>>>>>>> 94d3eccc
        // begin frame loop
        this.frameLoop();

        (window as any).scaleToFit = () => {
            this.scaleToFit();
        }

        (window as any).setDisplayScale = (x: number) => {
            this.setDisplayScale(x);
        }
    }

    applyStyle(styleProxy: StyleProxy) {
        super.applyStyle(styleProxy);

        this.yAxis.color = styleProxy.getColor('color') || this.yAxis.color;
        this.signalReading.color = styleProxy.getColor('color') || this.signalReading.color;

        this.sharedState.signalColor = this.model.color || styleProxy.getColor('--signal-color') || this.sharedState.signalColor;

        this.yAxisPointer.activeColor = this.activeAxisPointerColor;
        this.yAxisPointer.secondaryColor = this.secondaryAxisPointerColor;
        this.yAxisPointer.setStyle(this.yAxisPointer.style);
        
        this.highlightPointer.activeColor = [0.2, 0.2, 0.2, 0.5];
        this.highlightPointer.secondaryColor = [0.2, 0.2, 0.2, 0.5];
        this.highlightPointer.setStyle(this.highlightPointer.style);
    }

    setAxisPointer(id: string, fractionX: number, style: AxisPointerStyle) {
        super.setAxisPointer(id, fractionX, style);
        this.updateAxisPointerSample();
    }
    
    setHighlightPointer(id: string, fractionX: number, contig?: string) {
        super.setHighlightPointer(id, fractionX);
    }

    removeAxisPointer(id: string) {
        super.removeAxisPointer(id);
        this.updateAxisPointerSample();
    }

    setDisplayScale(scale: number) {
        Animator.springTo(this, {displayScale: scale}, 200);
    }

    private _animationFrameHandle = -1;

    protected frameLoop = () => {
        this._animationFrameHandle = window.requestAnimationFrame(this.frameLoop);
        this.autoScaleOnFrame();
    }

    private _autoScaleNeedsUpdate = false;
    // private _autoScaleContig: string;
    // private _autoScaleX0: number;
    // private _autoScaleX1: number;
    private _autoScaleLastChangeT_ms: number = -Infinity;

    protected autoScaleNeedsUpdate() {
        if (this.autoScale) {
            this._autoScaleLastChangeT_ms = window.performance.now();

            if (this.autoScaleDelay_ms > 0) {
                this._autoScaleNeedsUpdate = true;
            } else {
                this.scaleToFit();
            }
        }
    }

    protected autoScaleOnFrame() {
        if (this._autoScaleNeedsUpdate && this.autoScale) {
            let dt_ms = window.performance.now() - this._autoScaleLastChangeT_ms;
            if (dt_ms >= this.autoScaleDelay_ms) {
                this.scaleToFit();
                this._autoScaleNeedsUpdate = false;
            }
        }
    }

    protected scaleToFit() {
        // add a little bit of space at the top by multiplying the scale factor by a little
        const spaceAtTheTopMultiplier = 1.05;

        let tileLoader = this.getTileLoader();

        if (tileLoader.ready) {
            let continuousLodLevel = Scalar.log2(Math.max(this.currentSamplingDensity(), 1));
            let lodLevel = Math.floor(continuousLodLevel);
            let visibleLod = tileLoader.mapLodLevel(lodLevel);

            let max = -Infinity;

            tileLoader.forEachValue(this.x0, this.x1, visibleLod, false, (x, r,g,b,a, level) => {
                const maxRGBA = this.maxValue(r, g, b, a);
                if (isFinite(maxRGBA)) max = Math.max(maxRGBA, max);
            });

            if (max > 0) {
                this.setDisplayScale(1 / (max * spaceAtTheTopMultiplier));
            } else {
                // could not find any data for the current visible range
            }
        } else {
            // could not scale because tile loader was not ready
        }
    }

    protected maxValue(r: number, g: number, b:number, a: number) {
        let max = -Infinity;
        if (isFinite(r)) max = Math.max(r, max);
        return max;
    }

    protected tileNodes = new Set<SignalTile>();
    protected createTileNode(): ShaderTile<SignalTilePayload> {
        // create empty tile node
        let tileNode = super.createTileNode(this.sharedState) as SignalTile;
        this.tileNodes.add(tileNode);
        return tileNode;
    }

    protected deleteTileNode(tileNode: ShaderTile<SignalTilePayload>) {
        super.deleteTileNode(tileNode);
        this.tileNodes.delete(tileNode as SignalTile);
    }

    protected updateAxisPointerSample() {
        if (!this.showSignalReading) {
            // hide signal reading
            this.setSignalReading(null);
            return;
        }

        let primary: AxisPointer = null;

        // get primary pointer
        for (let id of Object.keys(this.axisPointers)) {
            let axisPointer = this.axisPointers[id];
            if (axisPointer.style === AxisPointerStyle.Active) {
                primary = axisPointer;
                break;
            }
        }

        // if primary is set and visible then 
        if (primary != null && primary.render) {
            let pointerTrackRelativeX = primary.relativeX;

            let currentReadingLod: number = Infinity;
            // find the signal tile with the lowest LOD
            let tileNode: SignalTile = null;
            
            for (let node of this.tileNodes) {
                // hit-test node
                if (pointerTrackRelativeX >= node.relativeX && pointerTrackRelativeX < (node.relativeX + node.relativeW)) {
                    // within tile x-bounds
                    let tile = node.getTile();
                    if (tile == null) continue;

                    if (tile.lodLevel <= currentReadingLod && tile.state === TileState.Complete) {
                        tileNode = node;
                        currentReadingLod = tile.lodLevel;
                    }
                }
            }

            if (tileNode != null) {
                let tile = tileNode.getTile();
                
                let tileRelativeX = (pointerTrackRelativeX - tileNode.relativeX) / tileNode.relativeW;
                this.setSignalReading(tile.payload.getReading(tileRelativeX, 0));
                
                let highlightRelativeX = (pointerTrackRelativeX + tileNode.relativeX) / tileNode.relativeW;
                
                if (this.signalReadingSnapX) {
                    let signalReadingRelativeWidth = (this.signalReading.getComputedWidth() + Math.abs(this.signalReading.x) * 2) / this.getComputedWidth();
                    this.signalReading.relativeX = Math.min(pointerTrackRelativeX, 1 - signalReadingRelativeWidth);
                }
            } else {
                this.setSignalReading(null);
            }
        } else {
            this.setSignalReading(null);
        }
    }
    
    protected setHighlightValue(value: number) {
        this.highlightPointer.render = true;
        this.highlightPointer.transparent = false;
        this.highlightPointer.relativeX = value;
    }

    protected setSignalReading(value: number | null) {
        if (value === null) {
            this.yAxisPointer.render = false;
            this.signalReading.render = false;
            return;
        }

        this.signalReading.string = value != null ? value.toFixed(3) : 'error';

        let makingVisible = this.yAxisPointer.render === false;

        let relativeY = 1 - (value * this.displayScale);

        let relativeYOfSignalReading = (this.signalReading.getComputedHeight() + Math.abs(this.signalReading.y)*2) / this.getComputedHeight();
        let signalReadingRelativeY = Math.min(Math.max(relativeY, relativeYOfSignalReading), 1);

        const springStrength = 4000;

        if (makingVisible) {
            Animator.stop(this.yAxisPointer, ['relativeY']);
            Animator.stop(this.signalReading, ['relativeY']);
            this.yAxisPointer.relativeY = relativeY;
            this.signalReading.relativeY = signalReadingRelativeY;
        } else {
            Animator.springTo(this.yAxisPointer, { 'relativeY': relativeY}, springStrength);
            Animator.springTo(this.signalReading, { 'relativeY': signalReadingRelativeY}, springStrength);
        }

        this.yAxisPointer.render = true;
        this.signalReading.render = true;
    }

    updateDisplay(samplingDensity: number, continuousLodLevel: number, span: number, widthPx: number) {
        let tileLoader = this.getTileLoader();

        if (tileLoader.ready) {
            this.yAxis.setRange(0, 1 / this.displayScale);
            this.displayLoadingIndicator = false;
            super.updateDisplay(samplingDensity, continuousLodLevel, span, widthPx);
            this.autoScaleNeedsUpdate();
            this.updateAxisPointerSample();
        } else {
            // show loading indicator until tileLoader is ready
            this.displayLoadingIndicator = true;

            if (this._tileNodeCache.count > 0) {
                this._tileNodeCache.removeAll();
            }
            // keep updating display until tileLoader is complete
            this.displayNeedUpdate = true;
        }
    }

}

export class SignalTile extends ShaderTile<SignalTilePayload> {

    protected gpuTexture: GPUTexture;
    protected memoryBlockY: number;

    protected signalShaderFunction = `
        vec4 signalRGBA(vec4 textureSample) {
            float signalAlpha = antialiasedSignalAlpha(textureSample.r);
            return vec4(signalColor, signalAlpha);
        }
    `;

    constructor(protected readonly sharedState: SignalTrack['sharedState']) {
        super();
    }

    setTile(tile: Tile<SignalTilePayload>) {
        super.setTile(tile);

        if (this.tile != null) {
            this.memoryBlockY = (tile.blockRowIndex + 0.5) / tile.block.rows.length; // y-center of texel
        }
    }

    allocateGPUResources(device: GPUDevice) {
        // static initializations
        this.gpuVertexState = SharedResources.getQuad1x1VertexState(device);
        this.gpuProgram = SharedResources.getProgram(
            device,
            SignalTile.vertexShader,
            `
                #version 100

                #extension GL_OES_standard_derivatives : enable

                precision mediump float;

                uniform float opacity;
                uniform sampler2D memoryBlock;
                uniform float scaleFactor;
                uniform vec3 backgroundColor;
                uniform vec3 signalColor;

                varying vec2 texCoord;
                varying vec4 rect_px; // x, y, width, height

                float antialiasedSignalAlpha(float signalValue) {
                    float signalHeight_uv = signalValue;
                    float signalTop_px = signalHeight_uv * rect_px[3] + rect_px[1];

                    #ifdef GL_OES_standard_derivatives
                    float signalGradient = dFdx(signalTop_px);
                    #else
                    // we could compute this by sampling left and right texels in memoryBlock
                    // (a value of 0 limits antialiasing)
                    float signalGradient = 0.0;
                    #endif

                    float pixelSignalDist_px = signalTop_px - gl_FragCoord.y;

                    // cheap antialiasing by estimating pixel coverage (using rotatable pixel model)
                    float d = pixelSignalDist_px/sqrt(signalGradient * signalGradient + 1.0);
                    return clamp(0.5 + d, 0.0, 1.0);
                }

                ${this.signalShaderFunction}
                
                void main() {
                    vec4 textureSample = texture2D(memoryBlock, texCoord) * scaleFactor;

                    vec4 signal = signalRGBA(textureSample);

                    // manual premultiplied alpha blending
                    const float blendFactor = 1.0;
                    gl_FragColor = vec4(signal.rgb * signal.a + backgroundColor * (1.0 - clamp(signal.a, 0., 1.)), blendFactor) * opacity;
                }
            `,
            SignalTile.attributeLayout
        );

        // we assume .tile is set and in the complete state before allocateGPUResources is called
        this.gpuTexture = this.tile.payload.getTexture(device);
    }

    releaseGPUResources() {
        // since our resources are shared we don't actually want to release anything here
        this.gpuVertexState = null;
        this.gpuProgram = null;
        this.gpuTexture = null;
    }

    draw(context: DrawContext) {
        // we can use viewport size to determine rendered pixel sizes and apply anti-aliasing
        context.uniform2f('viewport', context.viewport.w, context.viewport.h);

        // background color used required because tiles may be opaque (for performance) and opacity = 0 won't work
        let bgColor = this.sharedState.track.color; // assumed to be opaque
        context.uniform3f('backgroundColor', bgColor[0], bgColor[1], bgColor[2]);

        let signalColor = this.sharedState.signalColor;
        context.uniform3f('signalColor', signalColor[0], signalColor[1], signalColor[2]);

        context.uniform2f('size', this.computedWidth, this.computedHeight);
        context.uniformMatrix4fv('model', false, this.worldTransformMat4);
        context.uniform1f('opacity', this.opacity);
        context.uniform1f('memoryBlockY', this.memoryBlockY);
        context.uniformTexture2D('memoryBlock', this.gpuTexture);
        context.uniform1f('scaleFactor', this.sharedState.track.displayScale * this.tile.payload.textureUnpackMultiplier);
        context.draw(DrawMode.TRIANGLES, 6, 0);

        this.tile.markLastUsed();
    }

    protected static attributeLayout = [
        { name: 'position', type: AttributeType.VEC2 }
    ];

    protected static vertexShader = `
        #version 100

        precision mediump float;
        attribute vec2 position;
        uniform mat4 model;
        uniform vec2 size;
        uniform float memoryBlockY;

        uniform vec2 viewport;

        varying vec2 texCoord;

        varying vec4 rect_px; // x, y, width, height

        void main() {
            texCoord = vec2(position.x, memoryBlockY);

            gl_Position = model * vec4(position * size, 0., 1.0);

            // we store the rect coordinates in viewport pixels so we can compute pixel offset for anti-aliasing
            // account for y-flip in the model
            vec2 rectBL_px = ((model * vec4(vec2(0.0, 1.0) * size, 0., 1.0)).xy + 1.0) * 0.5 * viewport;
            vec2 rectTL_px = ((model * vec4(vec2(1.0, 0.0) * size, 0., 1.0)).xy + 1.0) * 0.5 * viewport;

            rect_px = vec4(
                rectBL_px,
                rectTL_px - rectBL_px
            );
        }
    `;

}<|MERGE_RESOLUTION|>--- conflicted
+++ resolved
@@ -95,7 +95,6 @@
         // this.yAxisPointer.opacity = 0.3;
         this.yAxisPointer.mask = this;
         this.add(this.yAxisPointer);
-<<<<<<< HEAD
         
         this.highlightPointer = new HighlightPointer(HighlightStyle.Secondary, [0.2, 0.2, 0.2, 0], [0.2, 0.2, 0.2, 0], 'x');
         this.highlightPointer.render = true;
@@ -105,21 +104,6 @@
         this.highlightPointer.mask = this;
         this.add(this.highlightPointer);
         
-=======
-
-        if (model.color != null) {
-            this.sharedState.signalColor = model.color;
-        }
-
-        if (model.autoScale != null) {
-            this.autoScale = model.autoScale;
-        }
-
-        if (model.scale != null) {
-            this.displayScale = model.scale;
-        }
-
->>>>>>> 94d3eccc
         // begin frame loop
         this.frameLoop();
 
